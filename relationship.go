--- conflicted
+++ resolved
@@ -35,7 +35,6 @@
 	TargetMode TargetMode // Indicates whether or not the target describes a resource inside the package or outside the package.
 }
 
-<<<<<<< HEAD
 type relationshipsXML struct {
 	XMLName xml.Name           `xml:"Relationships"`
 	XML     string             `xml:"xmlns,attr"`
@@ -47,7 +46,8 @@
 	RelType   string `xml:"Type,attr"`
 	TargetURI string `xml:"Target,attr"`
 	Mode      string `xml:"TargetMode,attr,omitempty"`
-=======
+}
+
 func (r *Relationship) ensureID() {
 	if r.ID != "" {
 		return
@@ -59,7 +59,6 @@
 		b[i] = charBytes[rd.Intn(len(charBytes))]
 	}
 	r.ID = string(b)
->>>>>>> 622a6272
 }
 
 func (r *Relationship) validate(sourceURI string) error {
@@ -77,7 +76,7 @@
 	if r.TargetMode == ModeExternal {
 		targetMode = externalMode
 	}
-	x := &relationshipXML{ID: r.ID, Type: r.Type, TargetURI: r.TargetURI, Mode: targetMode}
+	x := &relationshipXML{ID: r.ID, RelType: r.Type, TargetURI: r.TargetURI, Mode: targetMode}
 	if r.TargetMode == ModeInternal {
 		if !strings.HasPrefix(x.TargetURI, "/") && !strings.HasPrefix(x.TargetURI, "\\") && !strings.HasPrefix(x.TargetURI, ".") {
 			x.TargetURI = "/" + x.TargetURI
@@ -150,13 +149,6 @@
 	return nil
 }
 
-type relationshipXML struct {
-	ID        string `xml:"Id,attr"`
-	Type      string `xml:"Type,attr"`
-	TargetURI string `xml:"Target,attr"`
-	Mode      string `xml:"TargetMode,attr,omitempty"`
-}
-
 func encodeRelationships(w io.Writer, rs []*Relationship) error {
 	w.Write(([]byte)(`<?xml version="1.0" encoding="UTF-8"?>`))
 	re := &relationshipsXML{XML: "http://schemas.openxmlformats.org/package/2006/relationships"}
@@ -176,7 +168,7 @@
 
 		// Add SourceURI --> path (?)
 
-		rel[i] = &Relationship{ID: rl.ID, TargetURI: rl.TargetURI, RelType: rl.RelType}
+		rel[i] = &Relationship{ID: rl.ID, TargetURI: rl.TargetURI, Type: rl.RelType}
 		if rl.Mode == "" {
 			rel[i].TargetMode = ModeInternal
 		} else {
