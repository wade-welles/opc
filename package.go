--- conflicted
+++ resolved
@@ -9,6 +9,7 @@
 
 import (
 	"encoding/xml"
+	"errors"
 	"io"
 	"mime"
 	"path/filepath"
@@ -180,7 +181,6 @@
 	c.defaults[extension] = contentType
 }
 
-<<<<<<< HEAD
 func (c *contentTypes) findType(name string) (string, error) {
 	if t, ok := c.overrides[name]; ok {
 		return t, nil
@@ -252,7 +252,8 @@
 		}
 	}
 	return ct, nil
-=======
+}
+
 type corePropertiesXML struct {
 	XMLName        xml.Name `xml:"coreProperties"`
 	XML            string   `xml:"xmlns,attr"`
@@ -308,5 +309,4 @@
 		c.LastPrinted, c.Modified, c.Revision,
 		c.Subject, c.Title, c.Version,
 	})
->>>>>>> 622a6272
 }